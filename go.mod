--- conflicted
+++ resolved
@@ -61,12 +61,8 @@
 	github.com/golang/protobuf v1.5.3 // indirect
 	github.com/golang/snappy v0.0.4 // indirect
 	github.com/gonuts/binary v0.2.0 // indirect
-<<<<<<< HEAD
-	github.com/google/go-cmp v0.6.0 // indirect
-=======
 	github.com/google/flatbuffers v2.0.8+incompatible // indirect
 	github.com/google/go-cmp v0.5.9 // indirect
->>>>>>> efe23e38
 	github.com/google/s2a-go v0.1.4 // indirect
 	github.com/google/uuid v1.6.0 // indirect
 	github.com/googleapis/enterprise-certificate-proxy v0.2.3 // indirect
